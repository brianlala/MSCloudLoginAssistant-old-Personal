<#
.SYNOPSIS
    The Test-MSCloudLogin function is used to assist with logging in to various Microsoft Cloud services, such as Azure, SharePoint Online, and SharePoint PnP.
.EXAMPLE
    Test-MSCloudLogin -Platform AzureAD -Verbose
.EXAMPLE
    Test-MSCloudLogin -Platform PnP
.PARAMETER Platform
    The Platform parameter specifies which cloud service for which we are testing the login state. Possible values are Azure, AzureAD, SharePointOnline, ExchangeOnline, MSOnline, and PnP.
.NOTES
    Created & maintained by Brian Lalancette (@brianlala), 2019.
.LINK
    https://github.com/brianlala/MSCloudLoginAssistant
#>

function Test-MSCloudLogin
{
    [CmdletBinding()]
    param
    (
        [Parameter(Mandatory=$true)]
        [ValidateSet("Azure","AzureAD","SharePointOnline","ExchangeOnline","SecurityComplianceCenter","MSOnline","PnP","MicrosoftTeams")]
        [System.String]
        $Platform,
<<<<<<< HEAD

        [Parameter()]
        [System.String]
        $UserName,

        [Parameter()]
        [System.String]
        $ConnectionUrl,

        [Parameter()]
        [System.Management.Automation.PSCredential]
        $O365Credential
=======
        [Parameter(Mandatory=$false)]
        [System.String]
        $UserName
>>>>>>> b3054b99
    )
    switch ($Platform)
    {
        'Azure'
        {
            $testCmdlet = "Get-AzResource";
            $exceptionStringMFA = "AADSTS";
            $connectCmdlet = "Connect-AzAccount";
            $connectCmdletArgs = "-Credential `$o365Credential";
            $connectCmdletMfaRetryArgs = "";
<<<<<<< HEAD
            $connectCmdletArgs = $connectCmdletMfaRetryArgs;
=======
>>>>>>> b3054b99
            $variablePrefix = "az"
        }
        'AzureAD'
        {
            $testCmdlet = "Get-AzureADUser";
            $exceptionStringMFA = "AADSTS";
            $connectCmdlet = "Connect-AzureAD";
            $connectCmdletArgs = "-Credential `$o365Credential";
<<<<<<< HEAD
=======
            $connectCmdletMfaRetryArgs = "-AccountId `$o365Credential.UserName";
>>>>>>> b3054b99
            $variablePrefix = "aad"
        }
        'SharePointOnline'
        {
            $global:spoAdminUrl = Get-SPOAdminUrl;
            $testCmdlet = "Get-SPOSite";
            $exceptionStringMFA = "sign-in name or password does not match one in the Microsoft account system";
            $connectCmdlet = "Connect-SPOService";
            $connectCmdletArgs = "-Url $global:spoAdminUrl -Credential `$o365Credential";
<<<<<<< HEAD
            $connectCmdletArgs = $connectCmdletArgs.Replace("-Credential `$o365Credential","");
=======
            $connectCmdletMfaRetryArgs = $connectCmdletArgs.Replace("-Credential `$o365Credential","");
>>>>>>> b3054b99
            $variablePrefix = "spo"
        }
        'ExchangeOnline'
        {
            $testCmdlet = "Get-Mailbox";
            $exceptionStringMFA = "AADSTS";
            $connectCmdlet = "Connect-EXOPSSession";
            $connectCmdletArgs = "-Credential `$o365Credential";
            $connectCmdletMfaRetryArgs = "-UserPrincipalName `$o365Credential.UserName";
<<<<<<< HEAD
            $connectCmdletArgs = $connectCmdletMfaRetryArgs;
=======
>>>>>>> b3054b99
            $variablePrefix = "exo"
        }
        'SecurityComplianceCenter'
        {
            # TODO!
            $testCmdlet = "Get-RetentionCompliancePolicy";
            $exceptionStringMFA = "AADSTS";
            $connectCmdlet = "Connect-IPPSSession";
            $connectCmdletArgs = "-Credential `$o365Credential";
            $connectCmdletMfaRetryArgs = "-UserPrincipalName `$o365Credential.UserName";
<<<<<<< HEAD
            $connectCmdletArgs = $connectCmdletMfaRetryArgs;
=======
>>>>>>> b3054b99
            $variablePrefix = "scc"
        }
        'MSOnline'
        {
            $testCmdlet = "Get-MsolUser";
            $exceptionStringMFA = "AADSTS";
            $connectCmdlet = "Connect-MsolService";
            $connectCmdletArgs = "-Credential `$o365Credential";
<<<<<<< HEAD
=======
            $connectCmdletMfaRetryArgs = "";
>>>>>>> b3054b99
            $variablePrefix = "msol"
        }
        'PnP'
        {
<<<<<<< HEAD
            if ($null -eq $ConnectionUrl)
            {
                $global:spoAdminUrl = Get-SPOAdminUrl @useMFASwitch;
            }
            else
            {
                $global:spoAdminUrl = $ConnectionUrl
            }
=======
            $global:spoAdminUrl = Get-SPOAdminUrl;
>>>>>>> b3054b99
            $testCmdlet = "Get-PnPSite";
            $exceptionStringMFA = "sign-in name or password does not match one in the Microsoft account system";
            $connectCmdlet = "Connect-PnPOnline";
            $connectCmdletArgs = "-TenantAdminUrl $global:spoAdminUrl -Url $(($global:spoAdminUrl).Replace('-admin','')) -Credentials `$o365Credential";
<<<<<<< HEAD
=======
            $connectCmdletMfaRetryArgs = $connectCmdletArgs.Replace("-Credentials `$o365Credential","-UseWebLogin");
>>>>>>> b3054b99
            $variablePrefix = "pnp"
        }
        'MicrosoftTeams'
        {
            # Need to force-import this for some reason as of 1.0.0
            Import-Module MicrosoftTeams -Force
            $testCmdlet = "Get-Team";
            $exceptionStringMFA = "AADSTS";
            $connectCmdlet = "Connect-MicrosoftTeams";
            $connectCmdletArgs = "-Credential `$o365Credential";
            $connectCmdletMfaRetryArgs = "-AccountId `$o365Credential.UserName";
<<<<<<< HEAD
            $connectCmdletArgs = $connectCmdletMfaRetryArgs;
=======
>>>>>>> b3054b99
            $variablePrefix = "teams"
        }
    }

    New-Variable -Name $variablePrefix"LoginSucceeded" -Value $false -Scope Global -Option AllScope -Force
    Write-Debug -Message `$$variablePrefix"LoginSucceeded is '$(Get-Variable -Name $($variablePrefix+"LoginSucceeded") -ValueOnly -Scope Global -ErrorAction SilentlyContinue)'."
    try
    {
        Write-Verbose -Message "Checking $Platform login..."
        # Run a simple command to check if we are logged in
        Invoke-Expression "$testCmdlet -ErrorAction Stop -WarningAction SilentlyContinue | Out-Null"
        if ($? -eq $false)
        {
            throw
        }
        else
        {
            Write-Verbose -Message "You are already logged in to $Platform."
        }
    }
    catch
    {
        if ($_.Exception -like "*$connectCmdlet*")
        {
            try
            {
                # Only prompt for Windows-style credentials if we haven't explicitly specified multi-factor authentication and we don't already have a credential
                if ($null -eq $global:o365Credential)
                {
                    if ([string]::IsNullOrEmpty($UserName))
                    {
                        # Try to retrieve the current user principal name
                        $UserName = ([ADSI]"LDAP://<SID=$([System.Security.Principal.WindowsIdentity]::GetCurrent().User.Value)>").UserPrincipalName
                    }
                    $global:o365Credential = Get-O365Credential -Username $UserName
                    Write-Verbose -Message "Will attempt to use credential for `"$($global:o365Credential.UserName)`"..."
                }
                Write-Host -ForegroundColor Cyan " - Prompting for $Platform credentials..."
                Write-Verbose -Message "Running '$connectCmdlet -ErrorAction Stop $connectCmdletArgs -ErrorVariable `$err'"
                Invoke-Expression "$connectCmdlet -ErrorAction Stop $connectCmdletArgs -ErrorVariable `$err" # | Out-Null"
                if ($? -eq $false -or $err)
                {
                    throw
                }
                else
                {
                    New-Variable -Name $variablePrefix"LoginSucceeded" -Value $true -Scope Global -Option AllScope -Force
                    Write-Debug -Message `$$variablePrefix"LoginSucceeded is now '$(Get-Variable -Name $($variablePrefix+"LoginSucceeded") -ValueOnly -Scope Global -ErrorAction SilentlyContinue)'."
                }
            }
            catch
            {
                if ($_.Exception -like "*User canceled authentication*")
                {
                    throw "User canceled authentication"
                }
                elseif ($_.Exception -like "*The user name or password is incorrect*")
                {
                    throw  "Bad credentials were supplied"
                }
                elseif ($_.Exception -like "*$exceptionStringMFA*" -or $_.Exception -like "*Sequence contains no elements*")
                {
                    Write-Verbose -Message "Using existing credentials failed (possibly due to MFA or Live ID); prompting for fresh credentials..."
                    try
                    {
                        Write-Debug -Message "Replacing `$connectCmdletArgs with '$connectCmdletMfaRetryArgs'"
                        Invoke-Expression "$connectCmdlet -ErrorAction Stop $connectCmdletMfaRetryArgs | Out-Null"
                        if ($? -eq $false)
                        {
                            throw
                        }
                        else
                        {
                            New-Variable -Name $variablePrefix"LoginSucceeded" -Value $true -Scope Global -Option AllScope -Force
                            Write-Debug $variablePrefix"LoginSucceeded is now '$(Get-Variable -Name $($variablePrefix+"LoginSucceeded") -ValueOnly -Scope Global -ErrorAction SilentlyContinue)'."
                        }
                    }
                    catch
                    {
                        Write-Host -ForegroundColor Red $_.Exception
                        throw "No/invalid credentials were provided, or another error occurred logging on to $Platform."
                    }
                }
                else
                {
                    Write-Host -ForegroundColor Red $_.Exception
                    throw "No/invalid credentials were provided, or another error occurred logging on to $Platform."
                }
            }
        }
        elseif ($_.Exception -like "*Unable to acquire token for tenant*")
        {
           Write-Host -ForegroundColor Red $_.Exception
        }
        elseif ($_.Exception -like "*null array*")
        {
            # Do nothing
        }
        else
        {
            Write-Host -ForegroundColor Red $_.Exception
        }
    }
    finally
    {
        if (Get-Variable -Name $variablePrefix"LoginSucceeded" -ValueOnly -Scope "Global")
        {
            Write-Host -ForegroundColor Green " - Successfully logged in to $Platform."
        }
    }
}
function Test-AzureADLogin
{
    [CmdletBinding()]
    param
    (
    )
    Write-Debug -Message "`$aadLoginSucceeded is '$(Get-Variable -Name aadLoginSucceeded -ValueOnly -Scope Global -ErrorAction SilentlyContinue)'."
    if (!$aadLoginSucceeded)
    {
        Test-MSCloudLogin -Platform AzureAD
    }
    else
    {
        Write-Verbose -Message "Already logged into Azure AD."
    }
}

# Checks to see if we can run a simple Az command or if we get an exception about "Run Login-AzAccount to login"
function Test-AzLogin
{
    [CmdletBinding()]
    param
    (
    )
    Write-Debug -Message "`$azLoginSucceeded is '$(Get-Variable -Name azLoginSucceeded -ValueOnly -Scope Global -ErrorAction SilentlyContinue)'."
    $checkForMultiSubscriptions = $true
    if (!$azLoginSucceeded)
    {
        Test-MSCloudLogin -Platform Azure
    }
    else
    {
        Write-Verbose -Message "Already logged into Azure."
        $checkForMultiSubscriptions = $false
    }
    if ($azLoginSucceeded -and $checkForMultiSubscriptions)
    {
        Write-Verbose -Message "Successfully logged in to Azure."
        [array]$subscriptions = Get-AzSubscription -WarningAction Continue
        # Prompt for a subscription in case we have more than one
        if ($subscriptions.Count -gt 1)
        {
            Write-Host -ForegroundColor Cyan " - Prompting for subscription..."
            $global:subscriptionDetails = Get-AzSubscription -WarningAction SilentlyContinue | Sort-Object Name | Out-GridView -Title "Select ONE subscription..." -PassThru
            if ($null -eq $subscriptionDetails)
            {
                throw " - A subscription must be selected."
            }
            elseif ($subscriptionDetails.Count -gt 1)
            {
                throw " - Please select *only one* subscription."
            }
            Write-Host -ForegroundColor White " - Setting active subscription to '$($global:subscriptionDetails.Name)'..."
            Set-AzContext -Subscription $global:subscriptionDetails.Id
        }
    }
}
function Get-O365Credential
{
    [CmdletBinding()]
    param
    (
        [Parameter(Mandatory=$false)]
        [String]$Username
    )
    if (!([string]::IsNullOrEmpty($Username)))
    {
        $userNameParameter = @{Username = $Username}
    }
    Write-Host -ForegroundColor Cyan " - Prompting for MS Online credentials..."
    $o365Credential = Get-Credential -Message "Please enter your credentials for MS Online Services" @userNameParameter
    return $o365Credential
}
function Get-SPOAdminUrl
{
    [CmdletBinding()]
    [OutputType([System.String])]
    param
    (
    )
    Write-Verbose -Message "Connection to Azure AD is required to automatically determine SharePoint Online admin URL..."
    Test-AzureADLogin
    Write-Verbose -Message "Getting SharePoint Online admin URL..."
    $defaultDomain = Get-AzureADDomain | Where-Object {$_.Name -like "*.onmicrosoft.com" -and $_.IsInitial -eq $true} # We don't use IsDefault here because the default could be a custom domain
    $tenantName = $defaultDomain[0].Name -replace ".onmicrosoft.com",""
    $spoAdminUrl = "https://$tenantName-admin.sharepoint.com"
    Write-Verbose -Message "SharePoint Online admin URL is $spoAdminUrl"
    return $spoAdminUrl
}<|MERGE_RESOLUTION|>--- conflicted
+++ resolved
@@ -22,11 +22,6 @@
         [ValidateSet("Azure","AzureAD","SharePointOnline","ExchangeOnline","SecurityComplianceCenter","MSOnline","PnP","MicrosoftTeams")]
         [System.String]
         $Platform,
-<<<<<<< HEAD
-
-        [Parameter()]
-        [System.String]
-        $UserName,
 
         [Parameter()]
         [System.String]
@@ -35,11 +30,6 @@
         [Parameter()]
         [System.Management.Automation.PSCredential]
         $O365Credential
-=======
-        [Parameter(Mandatory=$false)]
-        [System.String]
-        $UserName
->>>>>>> b3054b99
     )
     switch ($Platform)
     {
@@ -50,10 +40,6 @@
             $connectCmdlet = "Connect-AzAccount";
             $connectCmdletArgs = "-Credential `$o365Credential";
             $connectCmdletMfaRetryArgs = "";
-<<<<<<< HEAD
-            $connectCmdletArgs = $connectCmdletMfaRetryArgs;
-=======
->>>>>>> b3054b99
             $variablePrefix = "az"
         }
         'AzureAD'
@@ -61,25 +47,24 @@
             $testCmdlet = "Get-AzureADUser";
             $exceptionStringMFA = "AADSTS";
             $connectCmdlet = "Connect-AzureAD";
-            $connectCmdletArgs = "-Credential `$o365Credential";
-<<<<<<< HEAD
-=======
-            $connectCmdletMfaRetryArgs = "-AccountId `$o365Credential.UserName";
->>>>>>> b3054b99
+            $connectCmdletArgs = "-Credential `$O365Credential";
+            $connectCmdletMfaRetryArgs = ""
             $variablePrefix = "aad"
         }
         'SharePointOnline'
         {
-            $global:spoAdminUrl = Get-SPOAdminUrl;
+            if ($null -eq $ConnectionUrl)
+            {
+                $global:spoAdminUrl = Get-SPOAdminUrl;
+            }
+            else
+            {
+                $global:spoAdminUrl = $ConnectionUrl
+            }
             $testCmdlet = "Get-SPOSite";
             $exceptionStringMFA = "sign-in name or password does not match one in the Microsoft account system";
             $connectCmdlet = "Connect-SPOService";
-            $connectCmdletArgs = "-Url $global:spoAdminUrl -Credential `$o365Credential";
-<<<<<<< HEAD
-            $connectCmdletArgs = $connectCmdletArgs.Replace("-Credential `$o365Credential","");
-=======
-            $connectCmdletMfaRetryArgs = $connectCmdletArgs.Replace("-Credential `$o365Credential","");
->>>>>>> b3054b99
+            $connectCmdletArgs = "-Url $global:spoAdminUrl -Credential `$O365Credential";
             $variablePrefix = "spo"
         }
         'ExchangeOnline'
@@ -89,10 +74,7 @@
             $connectCmdlet = "Connect-EXOPSSession";
             $connectCmdletArgs = "-Credential `$o365Credential";
             $connectCmdletMfaRetryArgs = "-UserPrincipalName `$o365Credential.UserName";
-<<<<<<< HEAD
             $connectCmdletArgs = $connectCmdletMfaRetryArgs;
-=======
->>>>>>> b3054b99
             $variablePrefix = "exo"
         }
         'SecurityComplianceCenter'
@@ -103,10 +85,6 @@
             $connectCmdlet = "Connect-IPPSSession";
             $connectCmdletArgs = "-Credential `$o365Credential";
             $connectCmdletMfaRetryArgs = "-UserPrincipalName `$o365Credential.UserName";
-<<<<<<< HEAD
-            $connectCmdletArgs = $connectCmdletMfaRetryArgs;
-=======
->>>>>>> b3054b99
             $variablePrefix = "scc"
         }
         'MSOnline'
@@ -114,35 +92,16 @@
             $testCmdlet = "Get-MsolUser";
             $exceptionStringMFA = "AADSTS";
             $connectCmdlet = "Connect-MsolService";
-            $connectCmdletArgs = "-Credential `$o365Credential";
-<<<<<<< HEAD
-=======
+            $connectCmdletArgs = "-Credential `$O365Credential";
             $connectCmdletMfaRetryArgs = "";
->>>>>>> b3054b99
             $variablePrefix = "msol"
         }
         'PnP'
         {
-<<<<<<< HEAD
-            if ($null -eq $ConnectionUrl)
-            {
-                $global:spoAdminUrl = Get-SPOAdminUrl @useMFASwitch;
-            }
-            else
-            {
-                $global:spoAdminUrl = $ConnectionUrl
-            }
-=======
-            $global:spoAdminUrl = Get-SPOAdminUrl;
->>>>>>> b3054b99
             $testCmdlet = "Get-PnPSite";
             $exceptionStringMFA = "sign-in name or password does not match one in the Microsoft account system";
             $connectCmdlet = "Connect-PnPOnline";
-            $connectCmdletArgs = "-TenantAdminUrl $global:spoAdminUrl -Url $(($global:spoAdminUrl).Replace('-admin','')) -Credentials `$o365Credential";
-<<<<<<< HEAD
-=======
-            $connectCmdletMfaRetryArgs = $connectCmdletArgs.Replace("-Credentials `$o365Credential","-UseWebLogin");
->>>>>>> b3054b99
+            $connectCmdletArgs = "-Url $ConnectionUrl -Credentials `$O365Credential";
             $variablePrefix = "pnp"
         }
         'MicrosoftTeams'
@@ -153,11 +112,6 @@
             $exceptionStringMFA = "AADSTS";
             $connectCmdlet = "Connect-MicrosoftTeams";
             $connectCmdletArgs = "-Credential `$o365Credential";
-            $connectCmdletMfaRetryArgs = "-AccountId `$o365Credential.UserName";
-<<<<<<< HEAD
-            $connectCmdletArgs = $connectCmdletMfaRetryArgs;
-=======
->>>>>>> b3054b99
             $variablePrefix = "teams"
         }
     }
@@ -173,6 +127,18 @@
         {
             throw
         }
+        elseif ($Platform -eq "PnP")
+        {
+            $CurrentPnPConnection = (Get-PnPConnection).Url
+            if ($CurrentUrl -ne $CurrentPnPConnection)
+            {
+                throw "PnP requires you to reconnect to new location using $connectCmdlet"
+            }
+            else
+            {
+                Write-Verbose -Message "You are already logged in to $Platform."
+            }
+        }
         else
         {
             Write-Verbose -Message "You are already logged in to $Platform."
@@ -184,18 +150,6 @@
         {
             try
             {
-                # Only prompt for Windows-style credentials if we haven't explicitly specified multi-factor authentication and we don't already have a credential
-                if ($null -eq $global:o365Credential)
-                {
-                    if ([string]::IsNullOrEmpty($UserName))
-                    {
-                        # Try to retrieve the current user principal name
-                        $UserName = ([ADSI]"LDAP://<SID=$([System.Security.Principal.WindowsIdentity]::GetCurrent().User.Value)>").UserPrincipalName
-                    }
-                    $global:o365Credential = Get-O365Credential -Username $UserName
-                    Write-Verbose -Message "Will attempt to use credential for `"$($global:o365Credential.UserName)`"..."
-                }
-                Write-Host -ForegroundColor Cyan " - Prompting for $Platform credentials..."
                 Write-Verbose -Message "Running '$connectCmdlet -ErrorAction Stop $connectCmdletArgs -ErrorVariable `$err'"
                 Invoke-Expression "$connectCmdlet -ErrorAction Stop $connectCmdletArgs -ErrorVariable `$err" # | Out-Null"
                 if ($? -eq $false -or $err)
@@ -220,7 +174,7 @@
                 }
                 elseif ($_.Exception -like "*$exceptionStringMFA*" -or $_.Exception -like "*Sequence contains no elements*")
                 {
-                    Write-Verbose -Message "Using existing credentials failed (possibly due to MFA or Live ID); prompting for fresh credentials..."
+                    Write-Verbose -Message "The specified user is using Multi-Factor Authentication. You are required to re-enter credentials."
                     try
                     {
                         Write-Debug -Message "Replacing `$connectCmdletArgs with '$connectCmdletMfaRetryArgs'"
@@ -265,24 +219,8 @@
     {
         if (Get-Variable -Name $variablePrefix"LoginSucceeded" -ValueOnly -Scope "Global")
         {
-            Write-Host -ForegroundColor Green " - Successfully logged in to $Platform."
-        }
-    }
-}
-function Test-AzureADLogin
-{
-    [CmdletBinding()]
-    param
-    (
-    )
-    Write-Debug -Message "`$aadLoginSucceeded is '$(Get-Variable -Name aadLoginSucceeded -ValueOnly -Scope Global -ErrorAction SilentlyContinue)'."
-    if (!$aadLoginSucceeded)
-    {
-        Test-MSCloudLogin -Platform AzureAD
-    }
-    else
-    {
-        Write-Verbose -Message "Already logged into Azure AD."
+            Write-Verbose " - Successfully logged in to $Platform."
+        }
     }
 }
 
@@ -326,22 +264,7 @@
         }
     }
 }
-function Get-O365Credential
-{
-    [CmdletBinding()]
-    param
-    (
-        [Parameter(Mandatory=$false)]
-        [String]$Username
-    )
-    if (!([string]::IsNullOrEmpty($Username)))
-    {
-        $userNameParameter = @{Username = $Username}
-    }
-    Write-Host -ForegroundColor Cyan " - Prompting for MS Online credentials..."
-    $o365Credential = Get-Credential -Message "Please enter your credentials for MS Online Services" @userNameParameter
-    return $o365Credential
-}
+
 function Get-SPOAdminUrl
 {
     [CmdletBinding()]
@@ -349,8 +272,9 @@
     param
     (
     )
+
     Write-Verbose -Message "Connection to Azure AD is required to automatically determine SharePoint Online admin URL..."
-    Test-AzureADLogin
+    Test-MSCloudLogin -Platform AzureAD
     Write-Verbose -Message "Getting SharePoint Online admin URL..."
     $defaultDomain = Get-AzureADDomain | Where-Object {$_.Name -like "*.onmicrosoft.com" -and $_.IsInitial -eq $true} # We don't use IsDefault here because the default could be a custom domain
     $tenantName = $defaultDomain[0].Name -replace ".onmicrosoft.com",""
